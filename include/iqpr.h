/*
 * Copyright (c) 2010 Joseph Gaeddert
 * Copyright (c) 2010 Virginia Polytechnic Institute & State University
 *
 * This file is part of liquid.
 *
 * liquid is free software: you can redistribute it and/or modify
 * it under the terms of the GNU General Public License as published by
 * the Free Software Foundation, either version 3 of the License, or
 * (at your option) any later version.
 *
 * liquid is distributed in the hope that it will be useful,
 * but WITHOUT ANY WARRANTY; without even the implied warranty of
 * MERCHANTABILITY or FITNESS FOR A PARTICULAR PURPOSE.  See the
 * GNU General Public License for more details.
 *
 * You should have received a copy of the GNU General Public License
 * along with liquid.  If not, see <http://www.gnu.org/licenses/>.
 */

//
// iqpr.cc
//
// iqpr basic data packets back and forth
//

#ifndef __IQPR_H__
#define __IQPR_H__

#ifdef __cplusplus
extern "C" {
#   define LIQUID_USE_COMPLEX_H 0
#else
#   define LIQUID_USE_COMPLEX_H 1
#endif /* __cplusplus */

#include <liquid/liquid.h>

#define IQPR_PACKET_TYPE_DATA   (0)
#define IQPR_PACKET_TYPE_ACK    (1)

<<<<<<< HEAD
// open connection to remote node
//  _q          :   iqpr packetizer object
//  _node_id    :   identification of destination node
//  _link_type  :   tcp/udp/...
//
// returns:
//  -1          :   link cannot be established (timeout)
//   0          :   link cannot be established (connection refused)
//   1          :   link established
int iqpr_open_connection(iqpr _q,
                         unsigned int _node_id,
                         unsigned int _link_type);

// close connection to remote node
//  _q          :   iqpr packetizer object
//  _node_id    :   identification of destination node
//
// returns:
//  -1          :   link to destination node does not exist
//   0          :   link cannot be established (refused)
//   1          :   link established
int iqpr_close_connection(iqpr _q, unsigned int _node_id);
=======
#define IQPR_RX_NULL            (0) // not waiting for anything
#define IQPR_RX_WAIT_FOR_DATA   (1) // receiver waiting for data packet
#define IQPR_RX_WAIT_FOR_ACK    (2) // receiver waiting for ack
>>>>>>> b964c4ea


// iqpr packet header descriptor
struct iqprheader_s {
    unsigned int pid;           // [0,1] packet identifier
    unsigned int payload_len;   // [2,3] payload length
    fec_scheme fec0;            // [4]   inner fec scheme
    fec_scheme fec1;            // [5]   outer fec scheme
    unsigned int packet_type;   // [6]   packet type (data, ack, etc.)
    unsigned int node_src;      // [7]   source node id
    unsigned int node_dst;      // [8]   destination node id

    unsigned char userdata[5];  // [9:13] user data
};

// encode header (structure > array)
//  _q      :   iqpr heade structure
//  _header :   14-byte headr array
void iqprheader_encode(iqprheader_s * _q, unsigned char * _header);

// decode header (array > structure))
//  _q      :   iqpr heade structure
//  _header :   14-byte headr array
void iqprheader_decode(iqprheader_s * _q, unsigned char * _header);


// 
// iqpr object interface declarations
//

typedef struct iqpr_s * iqpr;

// create iqpr object
//  _node_id    :   id of this node
//  _tx_port    :   transmitter port
//  _rx_port    :   receiver port
iqpr iqpr_create(unsigned int _node_id,
                 gport _port_tx,
                 gport _port_rx);

// destroy iqpr object
void iqpr_destroy(iqpr _q);

// print iqpr object internals
void iqpr_print(iqpr _q);

// set verbosity on/off
void iqpr_setverbose(iqpr _q, int _verbose);

// transmit packet
//  _q              :   iqpr object
//  _payload        :   payload data
//  _payload_len    :   number of bytes in payload
//  _ms             :   modulation scheme
//  _bps            :   modulation depth
//  _fec0           :   inner fec scheme
//  _fec1           :   outer fec scheme
void iqpr_txpacket(iqpr _q,
                   unsigned int _pid,
                   unsigned char * _payload,
                   unsigned int _payload_len,
                   modulation_scheme _ms,
                   unsigned int _bps,
                   fec_scheme _fec0,
                   fec_scheme _fec1);

// transmit ACK packet (acknowledgement) on packet [pid]
void iqpr_txack(iqpr _q, unsigned int _pid);

// wait for data packet, returning 1 if found, 0 if not
//  _q              :   iqpr object
//  _payload        :   payload data
//  _payload_len    :   number of bytes in payload
//  _header         :   received header structure
//  _stats          :   received frame statistics
int iqpr_wait_for_packet(iqpr _q,
                         unsigned char ** _payload,
                         unsigned int * _payload_len,
                         iqprheader_s * _header,
                         framesyncstats_s * _stats);

// wait for ACK packet (acknowlegement)
//  _q              :   iqpr object
//  _pid            :   packet identifier to wait for
//  _header         :   received header structure
//  _stats          :   received frame statistics
int iqpr_wait_for_ack(iqpr _q,
                      unsigned int _pid,
                      iqprheader_s * _header,
                      framesyncstats_s * _stats);

// get channel rssi, estimated on 512 samples
float iqpr_mac_getrssi(iqpr _q);


// 
// internal methods
//

// iqpr internal callback method
int iqpr_callback(unsigned char * _rx_header,
                  int _rx_header_valid,
                  unsigned char * _rx_payload,
                  unsigned int _rx_payload_len,
                  framesyncstats_s _stats,
                  void * _userdata);


#ifdef __cplusplus
} /* extern "C" */
#endif /* __cplusplus */

#endif // __IQPR_H__
<|MERGE_RESOLUTION|>--- conflicted
+++ resolved
@@ -39,34 +39,9 @@
 #define IQPR_PACKET_TYPE_DATA   (0)
 #define IQPR_PACKET_TYPE_ACK    (1)
 
-<<<<<<< HEAD
-// open connection to remote node
-//  _q          :   iqpr packetizer object
-//  _node_id    :   identification of destination node
-//  _link_type  :   tcp/udp/...
-//
-// returns:
-//  -1          :   link cannot be established (timeout)
-//   0          :   link cannot be established (connection refused)
-//   1          :   link established
-int iqpr_open_connection(iqpr _q,
-                         unsigned int _node_id,
-                         unsigned int _link_type);
-
-// close connection to remote node
-//  _q          :   iqpr packetizer object
-//  _node_id    :   identification of destination node
-//
-// returns:
-//  -1          :   link to destination node does not exist
-//   0          :   link cannot be established (refused)
-//   1          :   link established
-int iqpr_close_connection(iqpr _q, unsigned int _node_id);
-=======
 #define IQPR_RX_NULL            (0) // not waiting for anything
 #define IQPR_RX_WAIT_FOR_DATA   (1) // receiver waiting for data packet
 #define IQPR_RX_WAIT_FOR_ACK    (2) // receiver waiting for ack
->>>>>>> b964c4ea
 
 
 // iqpr packet header descriptor
